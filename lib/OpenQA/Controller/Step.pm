# Copyright (C) 2014 SUSE Linux Products GmbH
#
# This program is free software; you can redistribute it and/or modify
# it under the terms of the GNU General Public License as published by
# the Free Software Foundation; either version 2 of the License, or
# (at your option) any later version.
#
# This program is distributed in the hope that it will be useful,
# but WITHOUT ANY WARRANTY; without even the implied warranty of
# MERCHANTABILITY or FITNESS FOR A PARTICULAR PURPOSE.  See the
# GNU General Public License for more details.
#
# You should have received a copy of the GNU General Public License along
# with this program; if not, write to the Free Software Foundation, Inc.,
# 51 Franklin Street, Fifth Floor, Boston, MA 02110-1301 USA.

package OpenQA::Controller::Step;
use Mojo::Base 'Mojolicious::Controller';
use OpenQA::Utils;
use File::Basename;
use File::Copy;
use OpenQA::Scheduler;
use POSIX qw/strftime/;
use Try::Tiny;
use JSON;

sub init {
    my $self = shift;

    my $testindex = $self->param('stepid');

    my $job = OpenQA::Scheduler::job_get($self->param('testid'));
    $self->stash('testname', $job->{'name'});
    my $testdirname = $job->{'settings'}->{'NAME'};
    my $testresultdir = OpenQA::Utils::testresultdir($testdirname);

    my $module = OpenQA::Schema::Result::JobModules::job_module($job, $self->param('moduleid'));
    my $details = $module->details($testresultdir);
    $self->stash('job', $job);
    $self->stash('module',  $module);
    $self->stash('imglist', $details);

    my $modinfo = OpenQA::Schema::Result::JobModules::running_modinfo($job);
    $self->stash('modinfo', $modinfo);

    my $tabmode = 'screenshot'; # Default
    if ($testindex > @$details) {
        # This means that the module have no details at all
        if ($testindex == 1) {
            if ($self->stash('action') eq 'src') {
                $tabmode = 'onlysrc';
            }
            else {
                $self->redirect_to('src_step');
                return 0;
            }
            # In this case there are details, we simply run out of range
        }
        else {
            $self->reply->not_found;
            return 0;
        }
    }
    else {
        my $module_detail = $details->[$testindex-1];
        $tabmode = 'audio' if ($module_detail->{'audio'});
        $self->stash('module_detail', $module_detail);
    }
    $self->stash('tabmode', $tabmode);

    1;
}

# Helper function to generate the needle url, with an optional version
sub needle_url {
    my ($self, $distri, $name, $version) = @_;

    if (defined($version) && $version) {
        $self->url_for('needle_file', distri => $distri, name => $name)->query(version => $version);
    }
    else {
        $self->url_for('needle_file', distri => $distri, name => $name);
    }
}

# Call to viewimg or viewaudio
sub view {
    my ($self) = @_;
    return 0 unless $self->init();

    if ('audio' eq $self->stash('tabmode')) {
        $self->render('step/viewaudio');
    }
    else {
        $self->viewimg;
    }
}

# Needle editor
sub edit {
    my ($self, $ow_overwrite, $ow_json, $ow_imagename,$ow_imagedistri, $ow_imageversion, $ow_needlename) = @_;
    return 0 unless $self->init();

    my $module_detail = $self->stash('module_detail');
    my $imgname = $module_detail->{'screenshot'};
    my $results = $self->stash('results');
    my $job = OpenQA::Scheduler::job_get($self->param('testid'));
    my $testdirname = $job->{'settings'}->{'NAME'};

    # Each object in $needles will contain the name, both the url and the local path
    # of the image and 2 lists of areas: 'area' and 'matches'.
    # The former refers to the original definitions and the later shows the position
    # found (best try) in the actual screenshot.
    # The first element of the needles array is the screenshot itself, with an empty
    # 'areas' (there is no needle associated to the screenshot) and with all matching
    # areas in 'matches'.
    my @needles;
    # All tags (from all needles)
    my $tags = [];
    $tags = $module_detail->{'tags'} if ($module_detail->{'tags'});
    my $screenshot;
    my $overwrite = 'no';
    $overwrite = $ow_overwrite if $ow_overwrite;
    $imgname = $ow_imagename if $overwrite eq 'yes';

    if ($module_detail->{'needle'}) {

        # First position: the screenshot with all the matching areas (in result)
        $screenshot = {
            'name' => 'screenshot',
            'imageurl' => $self->url_for('test_img', filename => $module_detail->{'screenshot'}),
            'imagename' => $imgname,
            'area' => [],
            'matches' => [],
            'properties' => [],
            'tags' => []
        };
        for my $tag (@$tags) {
            push(@{$screenshot->{'tags'}}, $tag);
        }
        for my $area (@{$module_detail->{'area'}}) {
            push(
                @{$screenshot->{'matches'}},
                {
                    'xpos' => int $area->{'x'},
                    'width' => int $area->{'w'},
                    'ypos' => int $area->{'y'},
                    'height' => int $area->{'h'},
                    'type' => 'match'
                }
            );
        }
        # Second position: the only needle (with the same matches)
        my $needle = needle_info($module_detail->{'needle'}, $results->{'distribution'}, $results->{'version'}||'');

        $self->app->log->error(sprintf("Could not find needle: %s for %s %s",$module_detail->{'needle'},$results->{'distribution'},$results->{'version'})) if !defined $needle;

        my $matched = {
            'name' => $module_detail->{'needle'},
            'suggested_name' => $self->_timestamp($module_detail->{'needle'}),
            'imageurl' => $self->needle_url($results->{'distribution'}, $module_detail->{'needle'}.'.png',$results->{'version'}),
            'imagename' => basename($needle->{'image'}),
            'imagedistri' => $needle->{'distri'},
            'imageversion' => $needle->{'version'},
            'area' => $needle->{'area'},
            'tags' => $needle->{'tags'},
            'properties' => $needle->{'properties'} || [],
            'matches' => $screenshot->{'matches'}
        };
        calc_min_similarity($matched, $module_detail->{'area'});
        push(@needles, $matched);

        for my $t (@{$needle->{'tags'}}) {
            push(@$tags, $t) unless grep(/^$t$/, @$tags);
        }

    }
    elsif ($module_detail->{'needles'}) {

        # First position: the screenshot
        $screenshot = {
            'name' => 'screenshot',
            'imagename' => $imgname,
            'imageurl' => $self->url_for('test_img', filename => $module_detail->{'screenshot'}),
            'area' => [],
            'matches' => [],
            'properties' => [],
            'tags' => []
        };
        for my $tag (@$tags) {
            push(@{$screenshot->{'tags'}}, $tag);
        }
        # Afterwards, all the candidate needles
        my $needleinfo;
        my $needlename;
        my $area;
        # For each candidate we will use theee variables:
        # $needle: needle information from result, in which 'areas' refers to the best matches
        # $needlename: read from the above
        # $needleinfo: actual definition of the needle, with the original areas
        # We also use $area for transforming the match information intro a real area
        for my $needle (@{$module_detail->{'needles'}}) {
            $needlename = $needle->{'name'};
            $needleinfo = needle_info($needlename, $results->{'distribution'}, $results->{'version'}||'');

            if( !defined $needleinfo ) {
                $self->app->log->error(sprintf("Could not parse needle: %s for %s %s",$needlename,$results->{'distribution'},$results->{'version'} || ''));

                $needleinfo->{'image'} = [];
                $needleinfo->{'tags'} = [];
                $needleinfo->{'area'} = [];
                $needleinfo->{'broken'} = 1;
            }

            push(
                @needles,
                {
                    'name' => $needlename,
                    'suggested_name' => $self->_timestamp($needlename),
                    'imageurl' => $self->needle_url($results->{'distribution'}, "$needlename.png", $results->{'version'}),
                    'imagename' => basename($needleinfo->{'image'}),
                    'imagedistri' => $needleinfo->{'distri'},
                    'imageversion' => $needleinfo->{'version'},
                    'tags' => $needleinfo->{'tags'},
                    'area' => $needleinfo->{'area'},
                    'properties' => $needleinfo->{'properties'} || [],
                    'matches' => [],
                    'broken' => $needleinfo->{'broken'}
                }
            );
            for my $match (@{$needle->{'area'}}) {
                $area = {
                    'xpos' => int $match->{'x'},
                    'width' => int $match->{'w'},
                    'ypos' => int $match->{'y'},
                    'height' => int $match->{'h'},
                    'type' => 'match'
                };
                #push(@{$screenshot->{'matches'}}, $area);
                push(@{$needles[scalar(@needles)-1]->{'matches'}}, $area);
            }
            calc_min_similarity($needles[scalar(@needles)-1], $needle->{'area'});
            for my $t (@{$needleinfo->{'tags'}}) {
                push(@$tags, $t) unless grep(/^$t$/, @$tags);
            }
        }
    }
    else {
        # Failing with not a single candidate needle
        $screenshot = {
            'name' => 'screenshot',
            'imageurl' => $self->url_for('test_img', filename => $module_detail->{'screenshot'}),
            'imagename' => $imgname,
            'area' => [],
            'matches' => [],
            'tags' => $tags,
            'properties' => []
        };
    }

    # the highest matches first
    @needles =
      sort { $b->{min_similarity} cmp $a->{min_similarity} ||$a->{name} cmp $b->{name} } @needles;

    # Default values
    #  - area: matches from best candidate
    #  - tags: tags from the screenshot
    my $default_needle = {};
    my $default_name;
    $screenshot->{'overwrite'} = $overwrite;
    if ($overwrite eq 'yes') {
        # decode original json to perl
        my $decode_json;
        my $ow_tags = [];
        my $ow_area = [];
        my $ow_properties = [];
        $decode_json = decode_json($ow_json);
        $ow_area = $decode_json->{'area'};
        $ow_tags = $decode_json->{'tags'};
        $ow_properties = $decode_json->{'properties'};
        # replaced tags
        $tags = $ow_tags;
        $screenshot->{selected} = 1;
        $default_needle->{'tags'} = $ow_tags;
        $default_needle->{'area'} = $ow_area;
        $default_needle->{'properties'} = $ow_properties;
        $screenshot->{'tags'} = $ow_tags;
        $screenshot->{'area'} = $ow_area;
        $screenshot->{'properties'} = $ow_properties;
        $screenshot->{'suggested_name'} = $ow_needlename;
        $screenshot->{'imagedistri'} = $ow_imagedistri;
        $screenshot->{'imageversion'} = $ow_imageversion;
    }
    elsif ($needles[0] && ($needles[0]->{min_similarity} || 0) > 70) {
        $needles[0]->{selected} = 1;
        $default_needle->{'tags'} = $needles[0]->{'tags'};
        $default_needle->{'area'} = $needles[0]->{'matches'};
        $default_needle->{'properties'} = $needles[0]->{'properties'};
        $screenshot->{'suggested_name'} = $needles[0]->{'suggested_name'};
    }
    else {
        $screenshot->{selected} = 1;
        $default_needle->{'tags'} = $screenshot->{'tags'};
        $default_needle->{'area'} = [];
        $default_needle->{'properties'} = [];
        $screenshot->{'suggested_name'} = $self->_timestamp($self->param('moduleid'));
    }

    unshift(@needles, $screenshot);

    # stashing the properties
    my $properties = {};
    for my $property (@{$default_needle->{'properties'}}) {
        $properties->{$property} = $property;
    }
    $self->stash('needles', \@needles);
    $self->stash('tags', $tags);
    $self->stash('properties', $properties);
    $self->stash('default_needle', $default_needle);

    $self->render('step/edit');
}

sub src {
    my ($self) = @_;
    return 0 unless $self->init();

    my $job = $self->stash('job');
    my $module = $self->stash('module');

    my $testcasedir = testcasedir($job->{settings}->{DISTRI}, $job->{settings}->{VERSION});
    my $scriptpath = "$testcasedir/" . $module->script;
    if(!$scriptpath || !-e $scriptpath) {
        $scriptpath||="";
        return $self->reply->not_found;
    }

    my $script=file_content($scriptpath);

    $self->stash('script', $script);
    $self->stash('scriptpath', $scriptpath);
}

sub _commit_git {
    my ($self, $job, $dir, $name) = @_;
    if ($dir !~ /^\//) {
        use Cwd qw/abs_path/;
        $dir = abs_path($dir);
    }
    my @git = ('git','--git-dir', "$dir/.git",'--work-tree', $dir);
    my @files = ($dir.'/'.$name.'.json', $dir.'/'.$name.'.png');
    if (system(@git, 'add', @files) != 0) {
        die "failed to git add $name";
    }
    my @cmd = (@git, 'commit', '-q', '-m',sprintf("%s for %s", $name, $job->{'name'}),sprintf('--author=%s <%s>', $self->current_user->fullname, $self->current_user->email),@files);
    $self->app->log->debug(join(' ', @cmd));
    if (system(@cmd) != 0) {
        die "failed to git commit $name";
    }
    if (($self->app->config->{'scm git'}->{'do_push'}||'') eq 'yes') {
        if (system(@git, 'push', 'origin', 'master') != 0) {
            die "failed to git push $name";
        }
    }
}

# Adds a timestamp to a needle name or replace the already present timestamp
sub _timestamp {
    my ($self, $name) = @_;
    my $today = strftime("%Y%m%d", gmtime(time));

    if ( $name =~ /(.*)-\d{8}$/ ) {
        return $1."-".$today;
    }
    else {
        return $name."-".$today;
    }
}

sub _json_validation($) {

    my $self = shift;
    my $json = shift;
    my $djson = eval {decode_json($json)};
    if (!$djson ) {
        my $err=$@;
        $err=~s@at /usr/.*$@@; #do not print perl module reference
        return "syntax error: $err";
    }

    if (!exists $djson->{'area'} || !exists $djson->{'area'}[0]) {
        return "no area defined";
    }
    if (!exists $djson->{'tags'} || !exists $djson->{'tags'}[0]) {
        return "no tag defined";
    }
    my $areas=$djson->{'area'};
    foreach my $area (@$areas) {
        return "area without xpos" unless exists $area->{'xpos'};
        return "area without ypos" unless exists $area->{'ypos'};
        return "area without type" unless exists $area->{'type'};
        return "area without height" unless exists $area->{'height'};
        return "area without width" unless  exists $area->{'width'};
    }

    return undef;

}

sub save_needle {
    my ($self) = @_;
    return 0 unless $self->init();

    my $validation = $self->validation;

    $validation->required('json');
    $validation->required('imagename')->like(qr/^[^.\/][^\/]{3,}\.png$/);
    $validation->optional('imagedistri')->like(qr/^[^.\/]+$/);
    $validation->optional('imageversion')->like(qr/^[^.\/]+$/);
    $validation->required('needlename')->like(qr/^[^.\/][^\/]{3,}$/);
    $validation->required('overwrite')->in(qw(yes no));

    if ($validation->has_error) {
        my $error = "wrong parameters";
        for my $k (qw/json imagename imagedistri imageversion needlename overwrite/) {
            $self->app->log->error($k.' '. join(' ', @{$validation->error($k)})) if $validation->has_error($k);
            $error .= ' '.$k if $validation->has_error($k);
        }
        $self->stash(error => "Error creating/updating needle: $error");
        return $self->edit;
    }

    my $results = $self->stash('results');
    my $job = OpenQA::Scheduler::job_get($self->param('testid'));
    my $testdirname = $job->{'settings'}->{'NAME'};
    my $json = $validation->param('json');
    my $imagename = $validation->param('imagename');
    my $imagedistri = $validation->param('imagedistri');
    my $imageversion = $validation->param('imageversion');
    my $needlename = $validation->param('needlename');
    my $overwrite = $validation->param('overwrite');
<<<<<<< HEAD
    my $needledir = needledir($results->{distribution}, $results->{version});
=======
    my $needledir = needledir($job->{'settings'}->{DISTRI}, $job->{'settings'}->{VERSION});
    my $success = 1;
>>>>>>> 8d6df5eb

    my $error=$self->_json_validation($json);
    if ($error) {
        my $message='Error validating needle: '.$error;
        $self->app->log->error($message);
        $self->stash(error => "$message\n");
        return $self->edit;
    }

    my $success = 1;
    my $imagepath;
    if ($imagedistri) {
        $imagepath = join('/', needledir($imagedistri, $imageversion), $imagename);
    }
    else {
        $imagepath = join('/', $basedir, $prj, 'testresults', $testdirname, $imagename);
    }
    if (!-f $imagepath) {
        $self->stash(error => "Image $imagename could not be found!\n");
        $self->app->log->error("$imagepath is not a file");
        return $self->edit;
    }

    my $baseneedle = "$needledir/$needlename";
    # do not overwrite the exist needle if disallow to overwrite
    if (-e "$baseneedle.png" && $overwrite eq 'no') {
        $self->stash(warn_overwrite => "Same needle name file already exists! Overwrite it?");
        $success = 0;
        $overwrite = 'yes';
        return $self->edit($overwrite, $json, $imagename, $imagedistri, $imageversion, $needlename);
    }
    unless ($imagepath eq "$baseneedle.png") {
        unless (copy($imagepath, "$baseneedle.png")) {
            $self->app->log->error("Copy $imagepath -> $baseneedle.png failed: $!");
            $success = 0;
        }
    }
    if ($success) {
        system("optipng", "-quiet", "$baseneedle.png");
        open(J, ">", "$baseneedle.json") or $success = 0;
        if ($success) {
            print J $json;
            close(J);
        }
        else {
            $self->app->log->error("Writing needle $baseneedle.json failed: $!");
        }
    }

    if ($success) {
        if ($self->app->config->{global}->{scm}||'' eq 'git') {
            if ($needledir && -d "$needledir/.git") {
                try {
                    $self->_commit_git($job, $needledir, $needlename);
                }
                catch {
                    $self->app->log->error($_);
                    $self->stash(error => $_);
                };
            }
            else {
                $self->stash(error => "$needledir is not a git repo");
            }
        }
        $self->stash(info => "Needle $needlename created/updated.");
    }
    else {
        $self->stash(error => "Error creating/updating needle: $!.");
    }
    return $self->edit;
}

sub calc_matches($$) {
    my ($needle, $areas) = @_;

    for my $area (@$areas) {
        my $sim = int($area->{'similarity'} + 0.5);
        push(
            @{$needle->{'matches'}},
            {
                'xpos' => int $area->{'x'},
                'width' => int $area->{'w'},
                'ypos' => int $area->{'y'},
                'height' => int $area->{'h'},
                'type' => $area->{'result'},
                'similarity' => $sim
            }
        );
    }
    calc_min_similarity($needle, $areas);
}

sub calc_min_similarity($$) {
    my ($needle, $areas) = @_;

    my $min_sim;

    for my $area (@$areas) {
        my $sim = int($area->{'similarity'} + 0.5);
        if (!defined $min_sim || $min_sim > $sim) {
            $min_sim = $sim;
        }
    }
    $needle->{min_similarity} = $min_sim;
}

sub viewimg {
    my $self = shift;
    my $module_detail = $self->stash('module_detail');
    my $job = $self->stash('job');
    my $distribution = $job->{settings}->{DISTRI};
    my $dversion = $job->{settings}->{VERSION} || '';

    my @needles;
    if ($module_detail->{'needle'}) {
        my $needle = needle_info($module_detail->{'needle'}, $distribution, $dversion);
        if ($needle) { # possibly missing/broken file
            my $info = {
                'name' => $module_detail->{'needle'},
                'image' => $self->needle_url($distribution, $module_detail->{'needle'}.'.png', $dversion),
                'areas' => $needle->{'area'},
                'matches' => []
            };
            calc_matches($info, $module_detail->{'area'});
            push(@needles, $info);
        }
    }
    elsif ($module_detail->{'needles'}) {
        my $needlename;
        my $needleinfo;
        for my $needle (@{$module_detail->{'needles'}}) {
            $needlename = $needle->{'name'};
            $needleinfo  = needle_info($needlename, $distribution, $dversion);
            next unless $needleinfo;
            my $info = {
                'name' => $needlename,
                'image' => $self->needle_url($distribution, "$needlename.png", $dversion),
                'areas' => $needleinfo->{'area'},
                'matches' => []
            };
            calc_matches($info, $needle->{'area'});
            push(@needles, $info);
        }
    }

    # the highest matches first
    @needles =
      sort { $b->{min_similarity} cmp $a->{min_similarity} ||$a->{name} cmp $b->{name} } @needles;
    # preselect a rather good needle
    if ($needles[0] && $needles[0]->{min_similarity} > 70) {
        $needles[0]->{selected} = 1;
    }

    $self->stash('screenshot', $module_detail->{'screenshot'});
    $self->stash('needles', \@needles);
    $self->stash('img_width', 1024);
    $self->stash('img_height', 768);
    $self->render('step/viewimg');
}

1;
# vim: set sw=4 et:<|MERGE_RESOLUTION|>--- conflicted
+++ resolved
@@ -439,12 +439,7 @@
     my $imageversion = $validation->param('imageversion');
     my $needlename = $validation->param('needlename');
     my $overwrite = $validation->param('overwrite');
-<<<<<<< HEAD
-    my $needledir = needledir($results->{distribution}, $results->{version});
-=======
     my $needledir = needledir($job->{'settings'}->{DISTRI}, $job->{'settings'}->{VERSION});
-    my $success = 1;
->>>>>>> 8d6df5eb
 
     my $error=$self->_json_validation($json);
     if ($error) {
