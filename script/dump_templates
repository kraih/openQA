#!/usr/bin/perl -w

# Copyright (C) 2014 SUSE Linux Products GmbH
#
# This program is free software; you can redistribute it and/or modify
# it under the terms of the GNU General Public License as published by
# the Free Software Foundation; either version 2 of the License, or
# (at your option) any later version.
#
# This program is distributed in the hope that it will be useful,
# but WITHOUT ANY WARRANTY; without even the implied warranty of
# MERCHANTABILITY or FITNESS FOR A PARTICULAR PURPOSE.  See the
# GNU General Public License for more details.
#
# You should have received a copy of the GNU General Public License along
# with this program; if not, write to the Free Software Foundation, Inc.,
# 51 Franklin Street, Fifth Floor, Boston, MA 02110-1301 USA.

=head1 dump_templates

dump_templates - dump openQA templates

=head1 SYNOPSIS

dump_templates [OPTIONS] [TABLES...]

=head1 OPTIONS

=over 4

=item B<--host> HOST

connect to specified host, defaults to localhost

=item B<--apibase> HOST

=item B<--apikey> HOST

=item B<--apisecret> HOST

override values from config file

=item B<--tmp>

obsolete, not used

=item B<--json>

dump as json

=item B<--help, -h>

print help

=back

=head1 DESCRIPTION

Dump openQA database tables for Machines TestSuites Products
JobTemplates e.g. to load them on another instance.

=cut

BEGIN {
    use FindBin qw($Bin);
    use lib "$Bin/../lib";
}

use strict;
<<<<<<< HEAD
=======
use OpenQA::Schema::Schema;
>>>>>>> ec80845b
use Data::Dump;
use v5.10;
use Getopt::Long;
use Mojo::Util qw(decamelize);
use Mojo::URL;
use OpenQA::Client;

Getopt::Long::Configure("no_ignore_case");

my %tables = map { $_ => 1 } qw/Machines TestSuites Products JobTemplates/;

my %options;

sub usage($) {
    my $r = shift;
    eval "use Pod::Usage; pod2usage($r);";
    if ($@) {
        die "cannot display help, install perl(Pod::Usage)\n";
    }
    exit $_[0];
}

GetOptions(\%options, "json", "tmp","host=s","apibase=s","apikey:s","apisecret:s","help|h",) or usage(1);

usage(0) if $options{help};

if (@ARGV) {
    my %want = map { $_ => 1 } @ARGV;
    for my $t (keys %tables) {
        $tables{$t} = $want{$t}?1:0;
    }
}

$options{'host'} ||= 'localhost';
$options{'apibase'} ||= '/api/v1';

my $url;
if ($options{'host'} !~ '/') {
    $url = Mojo::URL->new();
    $url->host($options{'host'});
    $url->scheme('http');
}
else {
    $url = Mojo::URL->new($options{'host'});
}

my $client = OpenQA::Client->new(apikey => $options{'apikey'}, apisecret => $options{'apisecret'}, api => $url->host);

my %result;

for my $table (qw/Machines TestSuites Products JobTemplates/) {
    if ($tables{$table}) {
        $url->path($options{'apibase'} . '/' . decamelize($table));
        my $res = $client->get($url)->res;
        if ($res->code == 200) {
            my %tmp = (%result, %{$res->json});
            %result = %tmp;
        }
        else {
            printf STDERR "ERROR: %s - %s\n", $res->code, $res->message;
            if ($res->body) {
                dd($res->json || $res->body);
            }
            exit(1);
        }
    }
}


for my $table (keys %result) {
    for my $i (0..$#{$result{$table}}) {
        delete $result{$table}->[$i]->{id};
        if ($result{$table}->[$i]->{settings}) {
            for my $s (0..$#{$result{$table}->[$i]->{settings}}) {
                delete $result{$table}->[$i]->{settings}->[$s]->{id};
            }
        }
        if ($result{$table}->[$i]->{product}) {
            delete $result{$table}->[$i]->{product}->{id};
        }
        if ($result{$table}->[$i]->{machine}) {
            delete $result{$table}->[$i]->{machine}->{id};
        }
        if ($result{$table}->[$i]->{test_suite}) {
            delete $result{$table}->[$i]->{test_suite}->{id};
        }
    }
}

if ($options{json}) {
    use JSON;
    print JSON->new->pretty->encode(\%result);
}
else {
    dd \%result;
}<|MERGE_RESOLUTION|>--- conflicted
+++ resolved
@@ -67,10 +67,6 @@
 }
 
 use strict;
-<<<<<<< HEAD
-=======
-use OpenQA::Schema::Schema;
->>>>>>> ec80845b
 use Data::Dump;
 use v5.10;
 use Getopt::Long;
